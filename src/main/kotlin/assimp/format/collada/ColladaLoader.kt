--- conflicted
+++ resolved
@@ -95,38 +95,25 @@
         scene.rootNode = buildHierarchy(parser, parser.mRootNode!!)
         // ... then fill the materials with the now adjusted settings
         fillMaterials(parser)
-        // Apply unitsize scale calculation
-<<<<<<< HEAD
+        // Apply unitsize scale calculation  // TODO glm avoid mat4 instance?
         scene.rootNode.transformation timesAssign AiMatrix4x4(parser.mUnitSize, 0, 0, 0,
-=======
-        scene.rootNode.transformation.timesAssign(AiMatrix4x4( // TODO glm avoid mat4 instance?
-                parser.mUnitSize, 0, 0, 0,
->>>>>>> 32f49ee6
                 0, parser.mUnitSize, 0, 0,
                 0, 0, parser.mUnitSize, 0,
-                0, 0, 0, 1))
+                0, 0, 0, 1)
         if (!ignoreUpDirection)
         // Convert to Y_UP, if different orientation
             if (parser.mUpDirection == ColladaParser.UpDirection.X)
-<<<<<<< HEAD
                 scene.rootNode.transformation timesAssign AiMatrix4x4(
-=======
-                scene.rootNode.transformation.timesAssign(AiMatrix4x4(
->>>>>>> 32f49ee6
                         0, 1, 0, 0,
                         -1, 0, 0, 0,
                         0, 0, 1, 0,
-                        0, 0, 0, 1))
+                        0, 0, 0, 1)
             else if (parser.mUpDirection == ColladaParser.UpDirection.Z)
-<<<<<<< HEAD
                 scene.rootNode.transformation timesAssign AiMatrix4x4(
-=======
-                scene.rootNode.transformation.timesAssign(AiMatrix4x4(
->>>>>>> 32f49ee6
                         1, 0, 0, 0,
                         0, 0, -1, 0,
                         0, +1, 0, 0,
-                        0, 0, 0, 1))
+                        0, 0, 0, 1)
 
         // store all meshes
         storeSceneMeshes(scene)
@@ -578,11 +565,7 @@
                     numWeights = dstBones[a].size
                     this.weights = dstBones[a].toMutableList()
                     // apply bind shape matrix to offset matrix
-<<<<<<< HEAD
                     offsetMatrix timesAssign Mat4(pSrcController.mBindShapeMatrix, true)
-=======
-                    offsetMatrix.timesAssign(Mat4(pSrcController.mBindShapeMatrix, true))
->>>>>>> 32f49ee6
                 }
 
                 // HACK: (thom) Some exporters address the bone nodes by SID, others address them by ID or even name.
